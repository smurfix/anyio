from __future__ import annotations

from collections import OrderedDict, deque
from dataclasses import dataclass, field
from types import TracebackType
<<<<<<< HEAD
from typing import Generic, NamedTuple, TypeVar
=======
from typing import Deque, Generic, NamedTuple, TypeVar
>>>>>>> 195b1cdb

from .. import (
    BrokenResourceError,
    ClosedResourceError,
    EndOfStream,
    WouldBlock,
    get_cancelled_exc_class,
)
<<<<<<< HEAD
from .._core._compat import DeprecatedAwaitable
=======
>>>>>>> 195b1cdb
from ..abc import Event, ObjectReceiveStream, ObjectSendStream
from ..lowlevel import checkpoint

T_Item = TypeVar("T_Item")


class MemoryObjectStreamStatistics(NamedTuple):
    current_buffer_used: int  #: number of items stored in the buffer
    #: maximum number of items that can be stored on this stream (or :data:`math.inf`)
    max_buffer_size: float
    open_send_streams: int  #: number of unclosed clones of the send stream
    open_receive_streams: int  #: number of unclosed clones of the receive stream
    tasks_waiting_send: int  #: number of tasks blocked on :meth:`MemoryObjectSendStream.send`
    #: number of tasks blocked on :meth:`MemoryObjectReceiveStream.receive`
    tasks_waiting_receive: int


@dataclass(eq=False)
class MemoryObjectStreamState(Generic[T_Item]):
    max_buffer_size: float = field()
    buffer: deque[T_Item] = field(init=False, default_factory=deque)
    open_send_channels: int = field(init=False, default=0)
    open_receive_channels: int = field(init=False, default=0)
    waiting_receivers: OrderedDict[Event, list[T_Item]] = field(
        init=False, default_factory=OrderedDict
    )
    waiting_senders: OrderedDict[Event, T_Item] = field(
        init=False, default_factory=OrderedDict
    )

    def statistics(self) -> MemoryObjectStreamStatistics:
        return MemoryObjectStreamStatistics(
            len(self.buffer),
            self.max_buffer_size,
            self.open_send_channels,
            self.open_receive_channels,
            len(self.waiting_senders),
            len(self.waiting_receivers),
        )


@dataclass(eq=False)
class MemoryObjectReceiveStream(Generic[T_Item], ObjectReceiveStream[T_Item]):
    _state: MemoryObjectStreamState[T_Item]
    _closed: bool = field(init=False, default=False)

    def __post_init__(self) -> None:
        self._state.open_receive_channels += 1

    def receive_nowait(self) -> T_Item:
        """
        Receive the next item if it can be done without waiting.

        :return: the received item
        :raises ~anyio.ClosedResourceError: if this send stream has been closed
        :raises ~anyio.EndOfStream: if the buffer is empty and this stream has been
            closed from the sending end
        :raises ~anyio.WouldBlock: if there are no items in the buffer and no tasks
            waiting to send

        """
        if self._closed:
            raise ClosedResourceError

        if self._state.waiting_senders:
            # Get the item from the next sender
            send_event, item = self._state.waiting_senders.popitem(last=False)
            self._state.buffer.append(item)
            send_event.set()

        if self._state.buffer:
            return self._state.buffer.popleft()
        elif not self._state.open_send_channels:
            raise EndOfStream

        raise WouldBlock

    async def receive(self) -> T_Item:
        await checkpoint()
        try:
            return self.receive_nowait()
        except WouldBlock:
            # Add ourselves in the queue
            receive_event = Event()
            container: list[T_Item] = []
            self._state.waiting_receivers[receive_event] = container

            try:
                await receive_event.wait()
            except get_cancelled_exc_class():
                # Ignore the immediate cancellation if we already received an item, so as not to
                # lose it
                if not container:
                    raise
            finally:
                self._state.waiting_receivers.pop(receive_event, None)

            if container:
                return container[0]
            else:
                raise EndOfStream

    def clone(self) -> MemoryObjectReceiveStream[T_Item]:
        """
        Create a clone of this receive stream.

        Each clone can be closed separately. Only when all clones have been closed will the
        receiving end of the memory stream be considered closed by the sending ends.

        :return: the cloned stream

        """
        if self._closed:
            raise ClosedResourceError

        return MemoryObjectReceiveStream(_state=self._state)

    def close(self) -> None:
        """
        Close the stream.

        This works the exact same way as :meth:`aclose`, but is provided as a special case for the
        benefit of synchronous callbacks.

        """
        if not self._closed:
            self._closed = True
            self._state.open_receive_channels -= 1
            if self._state.open_receive_channels == 0:
                send_events = list(self._state.waiting_senders.keys())
                for event in send_events:
                    event.set()

    async def aclose(self) -> None:
        self.close()

    def statistics(self) -> MemoryObjectStreamStatistics:
        """
        Return statistics about the current state of this stream.

        .. versionadded:: 3.0
        """
        return self._state.statistics()

    def __enter__(self) -> MemoryObjectReceiveStream[T_Item]:
        return self

    def __exit__(
        self,
        exc_type: type[BaseException] | None,
        exc_val: BaseException | None,
        exc_tb: TracebackType | None,
    ) -> None:
        self.close()


@dataclass(eq=False)
class MemoryObjectSendStream(Generic[T_Item], ObjectSendStream[T_Item]):
    _state: MemoryObjectStreamState[T_Item]
    _closed: bool = field(init=False, default=False)

    def __post_init__(self) -> None:
        self._state.open_send_channels += 1

    def send_nowait(self, item: T_Item) -> None:
        """
        Send an item immediately if it can be done without waiting.

        :param item: the item to send
        :raises ~anyio.ClosedResourceError: if this send stream has been closed
        :raises ~anyio.BrokenResourceError: if the stream has been closed from the
            receiving end
        :raises ~anyio.WouldBlock: if the buffer is full and there are no tasks waiting
            to receive

        """
        if self._closed:
            raise ClosedResourceError
        if not self._state.open_receive_channels:
            raise BrokenResourceError

        if self._state.waiting_receivers:
            receive_event, container = self._state.waiting_receivers.popitem(last=False)
            container.append(item)
            receive_event.set()
        elif len(self._state.buffer) < self._state.max_buffer_size:
            self._state.buffer.append(item)
        else:
            raise WouldBlock

    async def send(self, item: T_Item) -> None:
        await checkpoint()
        try:
            self.send_nowait(item)
        except WouldBlock:
            # Wait until there's someone on the receiving end
            send_event = Event()
            self._state.waiting_senders[send_event] = item
            try:
                await send_event.wait()
            except BaseException:
                self._state.waiting_senders.pop(send_event, None)  # type: ignore[arg-type]
                raise

            if self._state.waiting_senders.pop(send_event, None):  # type: ignore[arg-type]
                raise BrokenResourceError

    def clone(self) -> MemoryObjectSendStream[T_Item]:
        """
        Create a clone of this send stream.

        Each clone can be closed separately. Only when all clones have been closed will the
        sending end of the memory stream be considered closed by the receiving ends.

        :return: the cloned stream

        """
        if self._closed:
            raise ClosedResourceError

        return MemoryObjectSendStream(_state=self._state)

    def close(self) -> None:
        """
        Close the stream.

        This works the exact same way as :meth:`aclose`, but is provided as a special case for the
        benefit of synchronous callbacks.

        """
        if not self._closed:
            self._closed = True
            self._state.open_send_channels -= 1
            if self._state.open_send_channels == 0:
                receive_events = list(self._state.waiting_receivers.keys())
                self._state.waiting_receivers.clear()
                for event in receive_events:
                    event.set()

    async def aclose(self) -> None:
        self.close()

    def statistics(self) -> MemoryObjectStreamStatistics:
        """
        Return statistics about the current state of this stream.

        .. versionadded:: 3.0
        """
        return self._state.statistics()

    def __enter__(self) -> MemoryObjectSendStream[T_Item]:
        return self

    def __exit__(
        self,
        exc_type: type[BaseException] | None,
        exc_val: BaseException | None,
        exc_tb: TracebackType | None,
    ) -> None:
        self.close()<|MERGE_RESOLUTION|>--- conflicted
+++ resolved
@@ -3,11 +3,7 @@
 from collections import OrderedDict, deque
 from dataclasses import dataclass, field
 from types import TracebackType
-<<<<<<< HEAD
 from typing import Generic, NamedTuple, TypeVar
-=======
-from typing import Deque, Generic, NamedTuple, TypeVar
->>>>>>> 195b1cdb
 
 from .. import (
     BrokenResourceError,
@@ -16,10 +12,6 @@
     WouldBlock,
     get_cancelled_exc_class,
 )
-<<<<<<< HEAD
-from .._core._compat import DeprecatedAwaitable
-=======
->>>>>>> 195b1cdb
 from ..abc import Event, ObjectReceiveStream, ObjectSendStream
 from ..lowlevel import checkpoint
 
