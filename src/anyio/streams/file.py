--- conflicted
+++ resolved
@@ -56,11 +56,7 @@
     """
 
     @classmethod
-<<<<<<< HEAD
-    async def from_path(cls, path: str | PathLike) -> 'FileReadStream':
-=======
-    async def from_path(cls, path: Union[str, 'PathLike[str]']) -> 'FileReadStream':
->>>>>>> 90d5d5e1
+    async def from_path(cls, path: str | PathLike[str]) -> 'FileReadStream':
         """
         Create a file read stream by opening the given file.
 
@@ -122,12 +118,8 @@
     """
 
     @classmethod
-<<<<<<< HEAD
-    async def from_path(cls, path: str | PathLike,
-=======
-    async def from_path(cls, path: Union[str, 'PathLike[str]'],
->>>>>>> 90d5d5e1
-                        append: bool = False) -> 'FileWriteStream':
+    async def from_path(cls, path: str | PathLike[str],
+                        append: bool = False) -> FileWriteStream:
         """
         Create a file write stream by opening the given file for writing.
 
