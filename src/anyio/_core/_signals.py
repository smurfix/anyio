--- conflicted
+++ resolved
@@ -1,23 +1,13 @@
 from __future__ import annotations
-<<<<<<< HEAD
 
 from collections.abc import AsyncIterator
-=======
->>>>>>> 195b1cdb
-
 from signal import Signals
-from typing import AsyncIterator, ContextManager
+from typing import ContextManager
 
 from ._eventloop import get_async_backend
 
-<<<<<<< HEAD
-def open_signal_receiver(
-    *signals: int,
-) -> DeprecatedAsyncContextManager[AsyncIterator[int]]:
-=======
 
 def open_signal_receiver(*signals: Signals) -> ContextManager[AsyncIterator[Signals]]:
->>>>>>> 195b1cdb
     """
     Start receiving operating system signals.
 
