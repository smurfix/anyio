from abc import ABCMeta, abstractmethod
from contextlib import AbstractContextManager
from types import TracebackType
from typing import (
    TYPE_CHECKING,
    Any,
    AsyncContextManager,
    Callable,
    ContextManager,
    Generator,
    Generic,
    Iterable,
    List,
    Optional,
    Tuple,
    Type,
    TypeVar,
    Union,
    overload,
)
from warnings import warn

if TYPE_CHECKING:
    from ._testing import TaskInfo
else:
    TaskInfo = object

T = TypeVar("T")
AnyDeprecatedAwaitable = Union[
    "DeprecatedAwaitable",
    "DeprecatedAwaitableFloat",
    "DeprecatedAwaitableList[T]",
    TaskInfo,
]


@overload
async def maybe_async(__obj: TaskInfo) -> TaskInfo:
    ...


@overload
async def maybe_async(__obj: "DeprecatedAwaitableFloat") -> float:
    ...


@overload
async def maybe_async(__obj: "DeprecatedAwaitableList[T]") -> List[T]:
    ...


@overload
async def maybe_async(__obj: "DeprecatedAwaitable") -> None:
    ...


async def maybe_async(
    __obj: "AnyDeprecatedAwaitable[T]",
) -> Union[TaskInfo, float, List[T], None]:
    """
    Await on the given object if necessary.

    This function is intended to bridge the gap between AnyIO 2.x and 3.x where some functions and
    methods were converted from coroutine functions into regular functions.

    Do **not** try to use this for any other purpose!

    :return: the result of awaiting on the object if coroutine, or the object itself otherwise

    .. versionadded:: 2.2

    """
    return __obj._unwrap()


class _ContextManagerWrapper:
    def __init__(self, cm: ContextManager[T]):
        self._cm = cm

    async def __aenter__(self) -> T:
        return self._cm.__enter__()

    async def __aexit__(
        self,
        exc_type: Optional[Type[BaseException]],
        exc_val: Optional[BaseException],
        exc_tb: Optional[TracebackType],
    ) -> Optional[bool]:
        return self._cm.__exit__(exc_type, exc_val, exc_tb)


def maybe_async_cm(
    cm: Union[ContextManager[T], AsyncContextManager[T]]
) -> AsyncContextManager[T]:
    """
    Wrap a regular context manager as an async one if necessary.

    This function is intended to bridge the gap between AnyIO 2.x and 3.x where some functions and
    methods were changed to return regular context managers instead of async ones.

    :param cm: a regular or async context manager
    :return: an async context manager

    .. versionadded:: 2.2

    """
    if not isinstance(cm, AbstractContextManager):
        raise TypeError("Given object is not an context manager")

    return _ContextManagerWrapper(cm)


<<<<<<< HEAD
def _warn_deprecation(awaitable: AnyDeprecatedAwaitable, stacklevel: int = 1) -> None:
    warn(f'Awaiting on {awaitable._name}() is deprecated.',
         DeprecationWarning, stacklevel=stacklevel + 1)
=======
def _warn_deprecation(
    awaitable: "AnyDeprecatedAwaitable[Any]", stacklevel: int = 1
) -> None:
    warn(
        f'Awaiting on {awaitable._name}() is deprecated. Use "await '
        f"anyio.maybe_async({awaitable._name}(...)) if you have to support both AnyIO 2.x "
        f'and 3.x, or just remove the "await" if you are completely migrating to AnyIO 3+.',
        DeprecationWarning,
        stacklevel=stacklevel + 1,
    )
>>>>>>> bc8e546f


class DeprecatedAwaitable:
    def __init__(self, func: Callable[..., "DeprecatedAwaitable"]):
        self._name = f"{func.__module__}.{func.__qualname__}"

    def __await__(self) -> Generator[None, None, None]:
        _warn_deprecation(self)
        if False:
            yield

    def __reduce__(self) -> Tuple[Type[None], Tuple[()]]:
        return type(None), ()

    def _unwrap(self) -> None:
        return None


class DeprecatedAwaitableFloat(float):
    def __new__(
        cls, x: float, func: Callable[..., "DeprecatedAwaitableFloat"]
    ) -> "DeprecatedAwaitableFloat":
        return super().__new__(cls, x)

    def __init__(self, x: float, func: Callable[..., "DeprecatedAwaitableFloat"]):
        self._name = f"{func.__module__}.{func.__qualname__}"

    def __await__(self) -> Generator[None, None, float]:
        _warn_deprecation(self)
        if False:
            yield

        return float(self)

    def __reduce__(self) -> Tuple[Type[float], Tuple[float]]:
        return float, (float(self),)

    def _unwrap(self) -> float:
        return float(self)


class DeprecatedAwaitableList(List[T]):
    def __init__(
        self,
        iterable: Iterable[T] = (),
        *,
        func: Callable[..., "DeprecatedAwaitableList[T]"],
    ):
        super().__init__(iterable)
        self._name = f"{func.__module__}.{func.__qualname__}"

    def __await__(self) -> Generator[None, None, List[T]]:
        _warn_deprecation(self)
        if False:
            yield

        return list(self)

    def __reduce__(self) -> Tuple[Type[List[T]], Tuple[List[T]]]:
        return list, (list(self),)

    def _unwrap(self) -> List[T]:
        return list(self)


class DeprecatedAsyncContextManager(Generic[T], metaclass=ABCMeta):
    @abstractmethod
    def __enter__(self) -> T:
        pass

    @abstractmethod
    def __exit__(
        self,
        exc_type: Optional[Type[BaseException]],
        exc_val: Optional[BaseException],
        exc_tb: Optional[TracebackType],
    ) -> Optional[bool]:
        pass

    async def __aenter__(self) -> T:
<<<<<<< HEAD
        warn(f'Using {self.__class__.__name__} as an async context manager is deprecated.',
             DeprecationWarning)
=======
        warn(
            f"Using {self.__class__.__name__} as an async context manager has been deprecated. "
            f'Use "async with anyio.maybe_async_cm(yourcontextmanager) as foo:" if you have to '
            f'support both AnyIO 2.x and 3.x, or just remove the "async" from "async with" if '
            f"you are completely migrating to AnyIO 3+.",
            DeprecationWarning,
        )
>>>>>>> bc8e546f
        return self.__enter__()

    async def __aexit__(
        self,
        exc_type: Optional[Type[BaseException]],
        exc_val: Optional[BaseException],
        exc_tb: Optional[TracebackType],
    ) -> Optional[bool]:
        return self.__exit__(exc_type, exc_val, exc_tb)<|MERGE_RESOLUTION|>--- conflicted
+++ resolved
@@ -110,22 +110,9 @@
     return _ContextManagerWrapper(cm)
 
 
-<<<<<<< HEAD
 def _warn_deprecation(awaitable: AnyDeprecatedAwaitable, stacklevel: int = 1) -> None:
-    warn(f'Awaiting on {awaitable._name}() is deprecated.',
+    warn(f"Awaiting on {awaitable._name}() is deprecated.",
          DeprecationWarning, stacklevel=stacklevel + 1)
-=======
-def _warn_deprecation(
-    awaitable: "AnyDeprecatedAwaitable[Any]", stacklevel: int = 1
-) -> None:
-    warn(
-        f'Awaiting on {awaitable._name}() is deprecated. Use "await '
-        f"anyio.maybe_async({awaitable._name}(...)) if you have to support both AnyIO 2.x "
-        f'and 3.x, or just remove the "await" if you are completely migrating to AnyIO 3+.',
-        DeprecationWarning,
-        stacklevel=stacklevel + 1,
-    )
->>>>>>> bc8e546f
 
 
 class DeprecatedAwaitable:
@@ -206,18 +193,8 @@
         pass
 
     async def __aenter__(self) -> T:
-<<<<<<< HEAD
-        warn(f'Using {self.__class__.__name__} as an async context manager is deprecated.',
+        warn(f"Using {self.__class__.__name__} as an async context manager is deprecated.",
              DeprecationWarning)
-=======
-        warn(
-            f"Using {self.__class__.__name__} as an async context manager has been deprecated. "
-            f'Use "async with anyio.maybe_async_cm(yourcontextmanager) as foo:" if you have to '
-            f'support both AnyIO 2.x and 3.x, or just remove the "async" from "async with" if '
-            f"you are completely migrating to AnyIO 3+.",
-            DeprecationWarning,
-        )
->>>>>>> bc8e546f
         return self.__enter__()
 
     async def __aexit__(
