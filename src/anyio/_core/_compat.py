from abc import ABCMeta, abstractmethod
from contextlib import AbstractContextManager
from types import TracebackType
from typing import (
    TYPE_CHECKING, AsyncContextManager, Callable, ContextManager, Generator, Generic, Iterable,
    List, Optional, Tuple, Type, TypeVar, Union, overload)
from warnings import warn

if TYPE_CHECKING:
    from ._testing import TaskInfo
else:
    TaskInfo = object

T = TypeVar('T')
AnyDeprecatedAwaitable = Union['DeprecatedAwaitable', 'DeprecatedAwaitableFloat',
                               'DeprecatedAwaitableList', TaskInfo]


@overload
async def maybe_async(__obj: TaskInfo) -> TaskInfo:
    ...


@overload
async def maybe_async(__obj: 'DeprecatedAwaitableFloat') -> float:
    ...


@overload
async def maybe_async(__obj: 'DeprecatedAwaitableList[T]') -> List[T]:
    ...


@overload
async def maybe_async(__obj: 'DeprecatedAwaitable') -> None:
    ...


async def maybe_async(__obj: AnyDeprecatedAwaitable) -> Union[TaskInfo, float, list, None]:
    """
    Await on the given object if necessary.

    This function is intended to bridge the gap between AnyIO 2.x and 3.x where some functions and
    methods were converted from coroutine functions into regular functions.

    Do **not** try to use this for any other purpose!

    :return: the result of awaiting on the object if coroutine, or the object itself otherwise

    .. versionadded:: 2.2

    """
    return __obj._unwrap()


class _ContextManagerWrapper:
    def __init__(self, cm: ContextManager[T]):
        self._cm = cm

    async def __aenter__(self) -> T:
        return self._cm.__enter__()

    async def __aexit__(self, exc_type: Optional[Type[BaseException]],
                        exc_val: Optional[BaseException],
                        exc_tb: Optional[TracebackType]) -> Optional[bool]:
        return self._cm.__exit__(exc_type, exc_val, exc_tb)


def maybe_async_cm(cm: Union[ContextManager[T], AsyncContextManager[T]]) -> AsyncContextManager[T]:
    """
    Wrap a regular context manager as an async one if necessary.

    This function is intended to bridge the gap between AnyIO 2.x and 3.x where some functions and
    methods were changed to return regular context managers instead of async ones.

    :param cm: a regular or async context manager
    :return: an async context manager

    .. versionadded:: 2.2

    """
    if not isinstance(cm, AbstractContextManager):
        raise TypeError('Given object is not an context manager')

    return _ContextManagerWrapper(cm)


def _warn_deprecation(awaitable: AnyDeprecatedAwaitable, stacklevel: int = 1) -> None:
<<<<<<< HEAD
    warn(f'Awaiting on {awaitable._name}() is deprecated.',
=======
    warn(f'Awaiting on {awaitable._name}() is deprecated. Use "await '
         f'anyio.maybe_async({awaitable._name}(...)) if you have to support both AnyIO 2.x '
         f'and 3.x, or just remove the "await" if you are completely migrating to AnyIO 3+.',
>>>>>>> 1c23ba9f
         DeprecationWarning, stacklevel=stacklevel + 1)


class DeprecatedAwaitable:
    def __init__(self, func: Callable[..., 'DeprecatedAwaitable']):
        self._name = f'{func.__module__}.{func.__qualname__}'

    def __await__(self) -> Generator[None, None, None]:
        _warn_deprecation(self)
        if False:
            yield

    def __reduce__(self) -> Tuple[Type[None], Tuple]:
        return type(None), ()

    def _unwrap(self) -> None:
        return None


class DeprecatedAwaitableFloat(float):
    def __new__(
        cls, x: float, func: Callable[..., 'DeprecatedAwaitableFloat']
    ) -> 'DeprecatedAwaitableFloat':
        return super().__new__(cls, x)

    def __init__(self, x: float, func: Callable[..., 'DeprecatedAwaitableFloat']):
        self._name = f'{func.__module__}.{func.__qualname__}'

    def __await__(self) -> Generator[None, None, float]:
        _warn_deprecation(self)
        if False:
            yield

        return float(self)

    def __reduce__(self) -> Tuple[Type[float], Tuple[float]]:
        return float, (float(self),)

    def _unwrap(self) -> float:
        return float(self)


class DeprecatedAwaitableList(List[T]):
    def __init__(self, iterable: Iterable[T] = (), *,
                 func: Callable[..., 'DeprecatedAwaitableList']):
        super().__init__(iterable)
        self._name = f'{func.__module__}.{func.__qualname__}'

    def __await__(self) -> Generator[None, None, List[T]]:
        _warn_deprecation(self)
        if False:
            yield

        return list(self)

    def __reduce__(self) -> Tuple[Type[list], Tuple[List[T]]]:
        return list, (list(self),)

    def _unwrap(self) -> List[T]:
        return list(self)


class DeprecatedAsyncContextManager(Generic[T], metaclass=ABCMeta):
    @abstractmethod
    def __enter__(self) -> T:
        pass

    @abstractmethod
    def __exit__(self, exc_type: Optional[Type[BaseException]],
                 exc_val: Optional[BaseException],
                 exc_tb: Optional[TracebackType]) -> Optional[bool]:
        pass

    async def __aenter__(self) -> T:
        warn(f'Using {self.__class__.__name__} as an async context manager is deprecated.',
             DeprecationWarning)
        return self.__enter__()

    async def __aexit__(self, exc_type: Optional[Type[BaseException]],
                        exc_val: Optional[BaseException],
                        exc_tb: Optional[TracebackType]) -> Optional[bool]:
        return self.__exit__(exc_type, exc_val, exc_tb)<|MERGE_RESOLUTION|>--- conflicted
+++ resolved
@@ -86,13 +86,7 @@
 
 
 def _warn_deprecation(awaitable: AnyDeprecatedAwaitable, stacklevel: int = 1) -> None:
-<<<<<<< HEAD
     warn(f'Awaiting on {awaitable._name}() is deprecated.',
-=======
-    warn(f'Awaiting on {awaitable._name}() is deprecated. Use "await '
-         f'anyio.maybe_async({awaitable._name}(...)) if you have to support both AnyIO 2.x '
-         f'and 3.x, or just remove the "await" if you are completely migrating to AnyIO 3+.',
->>>>>>> 1c23ba9f
          DeprecationWarning, stacklevel=stacklevel + 1)
 
 
