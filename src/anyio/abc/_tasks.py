--- conflicted
+++ resolved
@@ -30,12 +30,8 @@
 
     cancel_scope: 'CancelScope'
 
-<<<<<<< HEAD
-    def spawn(self, func: Callable[..., Coroutine], *args, name=None) -> None:
-=======
-    async def spawn(self, func: Callable[..., Coroutine],
-                    *args: object, name: object = None) -> None:
->>>>>>> 1c23ba9f
+    def spawn(self, func: Callable[..., Coroutine],
+              *args: object, name: object = None) -> None:
         """
         Start a new task in this task group.
 
