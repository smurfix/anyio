--- conflicted
+++ resolved
@@ -45,11 +45,8 @@
         :param name: name of the task, for the purposes of introspection and debugging
         :return: the value passed to ``task_status.started()``
         :raises RuntimeError: if the task finishes without calling ``task_status.started()``
-<<<<<<< HEAD
-=======
 
         .. versionadded:: 3.0
->>>>>>> 2f5755c6
         """
 
     @abstractmethod
