--- conflicted
+++ resolved
@@ -44,17 +44,12 @@
            can keep using this until AnyIO 4.
 
         """
-<<<<<<< HEAD
         from anyio._core._compat import DeprecatedAwaitable
 
-#       warn('spawn() is deprecated -- use start_soon() (without the "await") instead',
-#            DeprecationWarning)
-=======
         warn(
             'spawn() is deprecated -- use start_soon() (without the "await") instead',
             DeprecationWarning,
         )
->>>>>>> bc8e546f
         self.start_soon(func, *args, name=name)
         from .._core._compat import DeprecatedAwaitable
         return DeprecatedAwaitable(self.spawn)
