--- conflicted
+++ resolved
@@ -6,13 +6,9 @@
 import math
 import socket
 import sys
-<<<<<<< HEAD
 from asyncio import all_tasks, create_task, current_task, get_running_loop
 from asyncio import run as native_run
-from asyncio.base_events import _run_until_complete_cb  # type: ignore
-=======
 from asyncio.base_events import _run_until_complete_cb  # type: ignore[attr-defined]
->>>>>>> 90d5d5e1
 from collections import OrderedDict, deque
 from concurrent.futures import Future
 from contextvars import Context, copy_context
@@ -50,98 +46,9 @@
 if sys.version_info >= (3, 8):
     get_coro = asyncio.Task.get_coro
 else:
-<<<<<<< HEAD
-    def get_coro(task: asyncio.Task) -> Coroutine | Generator:
+    def get_coro(task: asyncio.Task) -> Generator | Awaitable[Any]:
         return task._coro
 
-=======
-    def get_coro(task: asyncio.Task) -> Union[Generator, Awaitable[Any]]:
-        return task._coro
-
-if sys.version_info >= (3, 7):
-    from asyncio import all_tasks, create_task, current_task, get_running_loop
-    from asyncio import run as native_run
-
-    def _get_task_callbacks(task: asyncio.Task) -> Iterable[Callable]:
-        return [cb for cb, context in task._callbacks]  # type: ignore[attr-defined]
-else:
-    _T = TypeVar('_T')
-
-    def _get_task_callbacks(task: asyncio.Task) -> Iterable[Callable]:
-        return task._callbacks
-
-    def native_run(main, *, debug=False):
-        # Snatched from Python 3.7
-        from asyncio import coroutines, events, tasks
-
-        def _cancel_all_tasks(loop):
-            to_cancel = all_tasks(loop)
-            if not to_cancel:
-                return
-
-            for task in to_cancel:
-                task.cancel()
-
-            loop.run_until_complete(
-                tasks.gather(*to_cancel, loop=loop, return_exceptions=True))
-
-            for task in to_cancel:
-                if task.cancelled():
-                    continue
-                if task.exception() is not None:
-                    loop.call_exception_handler({
-                        'message': 'unhandled exception during asyncio.run() shutdown',
-                        'exception': task.exception(),
-                        'task': task,
-                    })
-
-        if events._get_running_loop() is not None:
-            raise RuntimeError(
-                "asyncio.run() cannot be called from a running event loop")
-
-        if not coroutines.iscoroutine(main):
-            raise ValueError(f"a coroutine was expected, got {main!r}")
-
-        loop = events.new_event_loop()
-        try:
-            events.set_event_loop(loop)
-            loop.set_debug(debug)
-            return loop.run_until_complete(main)
-        finally:
-            try:
-                _cancel_all_tasks(loop)
-                loop.run_until_complete(loop.shutdown_asyncgens())
-            finally:
-                events.set_event_loop(None)
-                loop.close()
-
-    def create_task(coro: Union[Generator[Any, None, _T], Awaitable[_T]], *,
-                    name: object = None) -> asyncio.Task:
-        return get_running_loop().create_task(coro)
-
-    def get_running_loop() -> asyncio.AbstractEventLoop:
-        loop = asyncio._get_running_loop()
-        if loop is not None:
-            return loop
-        else:
-            raise RuntimeError('no running event loop')
-
-    def all_tasks(loop: Optional[asyncio.AbstractEventLoop] = None) -> Set[asyncio.Task]:
-        """Return a set of all tasks for the loop."""
-        from asyncio import Task
-
-        if loop is None:
-            loop = get_running_loop()
-
-        return {t for t in Task.all_tasks(loop) if not t.done()}
-
-    def current_task(loop: Optional[asyncio.AbstractEventLoop] = None) -> Optional[asyncio.Task]:
-        if loop is None:
-            loop = get_running_loop()
-
-        return asyncio.Task.current_task(loop)
-
->>>>>>> 90d5d5e1
 T_Retval = TypeVar('T_Retval')
 
 # Check whether there is native support for task names in asyncio (3.8+)
@@ -159,7 +66,7 @@
     # Look for a task that has been started via run_until_complete()
     for task in all_tasks():
         if task._callbacks and not task.done():
-            callbacks = [cb for cb, context in task._callbacks]  # type: ignore
+            callbacks = [cb for cb, context in task._callbacks]  # type: ignore[attr-defined]
             for cb in callbacks:
                 if (cb is _run_until_complete_cb
                         or getattr(cb, '__module__', None) == 'uvloop.loop'):
@@ -524,7 +431,7 @@
 #
 
 class ExceptionGroup(BaseExceptionGroup):
-    def __init__(self, exceptions: List[BaseException]):
+    def __init__(self, exceptions: list[BaseException]):
         super().__init__()
         self.exceptions = exceptions
 
@@ -733,11 +640,7 @@
         self.workers = workers
         self.idle_workers = idle_workers
         self.loop = root_task._loop
-<<<<<<< HEAD
-        self.queue: Queue[tuple[Callable, tuple, asyncio.Future] | None] = Queue(2)
-=======
-        self.queue: Queue[Union[Tuple[Context, Callable, tuple, asyncio.Future], None]] = Queue(2)
->>>>>>> 90d5d5e1
+        self.queue: Queue[tuple[Context, Callable, tuple, asyncio.Future] | None] = Queue(2)
         self.idle_since = current_time()
         self.stopping = False
 
@@ -961,14 +864,9 @@
 
 async def open_process(command: str | Sequence[str], *, shell: bool,
                        stdin: int, stdout: int, stderr: int,
-<<<<<<< HEAD
                        cwd: str | bytes | PathLike | None = None,
-                       env: Mapping[str, str] | None = None) -> Process:
-=======
-                       cwd: Union[str, bytes, PathLike, None] = None,
-                       env: Optional[Mapping[str, str]] = None,
+                       env: Mapping[str, str] | None = None,
                        start_new_session: bool = False) -> Process:
->>>>>>> 90d5d5e1
     await checkpoint()
     if shell:
         process = await asyncio.create_subprocess_shell(
@@ -1924,11 +1822,7 @@
         def exception_handler(loop: asyncio.AbstractEventLoop, context: dict[str, Any]) -> None:
             exceptions.append(context['exception'])
 
-<<<<<<< HEAD
-        exceptions: list[Exception] = []
-=======
-        exceptions: List[BaseException] = []
->>>>>>> 90d5d5e1
+        exceptions: list[BaseException] = []
         self._loop.set_exception_handler(exception_handler)
         try:
             retval: T_Retval = self._loop.run_until_complete(func(*args, **kwargs))
