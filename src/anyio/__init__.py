<<<<<<< HEAD
__all__ = ('maybe_async', 'maybe_async_cm', 'run', 'sleep', 'current_time', 'get_all_backends',
           'get_cancelled_exc_class', 'BrokenResourceError', 'BrokenWorkerProcess',
           'BusyResourceError', 'ClosedResourceError', 'DelimiterNotFound', 'EndOfStream',
           'ExceptionGroup', 'IncompleteRead', 'TypedAttributeLookupError', 'WouldBlock',
           'AsyncFile', 'open_file', 'aclose_forcefully', 'open_signal_receiver', 'connect_tcp',
           'connect_unix', 'create_tcp_listener', 'create_unix_listener', 'create_udp_socket',
           'create_connected_udp_socket', 'getaddrinfo', 'getnameinfo', 'wait_socket_readable',
           'wait_socket_writable', 'create_memory_object_stream', 'run_process', 'open_process',
           'create_lock', 'CapacityLimiter', 'CapacityLimiterStatistics', 'Condition',
           'ConditionStatistics', 'Event', 'EventStatistics', 'Lock', 'LockStatistics',
           'Semaphore', 'SemaphoreStatistics', 'create_condition', 'create_event',
           'create_semaphore', 'create_capacity_limiter', 'open_cancel_scope', 'fail_after',
           'move_on_after', 'current_effective_deadline', 'TASK_STATUS_IGNORED', 'CancelScope',
           'create_task_group', 'TaskInfo', 'get_current_task', 'get_running_tasks',
           'wait_all_tasks_blocked', 'run_sync_in_worker_thread', 'run_async_from_thread',
           'run_sync_from_thread', 'current_default_worker_thread_limiter',
           'create_blocking_portal', 'start_blocking_portal', 'typed_attribute',
           'TypedAttributeSet', 'TypedAttributeProvider',
           'DeprecatedAwaitable', 'DeprecatedAsyncContextManager')

from ._core._compat import maybe_async, maybe_async_cm, DeprecatedAwaitable, DeprecatedAsyncContextManager
from ._core._eventloop import current_time, get_all_backends, get_cancelled_exc_class, run, sleep
=======
__all__ = (
    'maybe_async',
    'maybe_async_cm',
    'run',
    'sleep',
    'sleep_forever',
    'sleep_until',
    'current_time',
    'get_all_backends',
    'get_cancelled_exc_class',
    'BrokenResourceError',
    'BrokenWorkerProcess',
    'BusyResourceError',
    'ClosedResourceError',
    'DelimiterNotFound',
    'EndOfStream',
    'ExceptionGroup',
    'IncompleteRead',
    'TypedAttributeLookupError',
    'WouldBlock',
    'AsyncFile',
    'open_file',
    'aclose_forcefully',
    'open_signal_receiver',
    'connect_tcp',
    'connect_unix',
    'create_tcp_listener',
    'create_unix_listener',
    'create_udp_socket',
    'create_connected_udp_socket',
    'getaddrinfo',
    'getnameinfo',
    'wait_socket_readable',
    'wait_socket_writable',
    'create_memory_object_stream',
    'run_process',
    'open_process',
    'create_lock',
    'CapacityLimiter',
    'CapacityLimiterStatistics',
    'Condition',
    'ConditionStatistics',
    'Event',
    'EventStatistics',
    'Lock',
    'LockStatistics',
    'Semaphore',
    'SemaphoreStatistics',
    'create_condition',
    'create_event',
    'create_semaphore',
    'create_capacity_limiter',
    'open_cancel_scope',
    'fail_after',
    'move_on_after',
    'current_effective_deadline',
    'TASK_STATUS_IGNORED',
    'CancelScope',
    'create_task_group',
    'TaskInfo',
    'get_current_task',
    'get_running_tasks',
    'wait_all_tasks_blocked',
    'run_sync_in_worker_thread',
    'run_async_from_thread',
    'run_sync_from_thread',
    'current_default_worker_thread_limiter',
    'create_blocking_portal',
    'start_blocking_portal',
    'typed_attribute',
    'TypedAttributeSet',
    'TypedAttributeProvider'
)

from ._core._compat import maybe_async, maybe_async_cm
from ._core._eventloop import (
    current_time, get_all_backends, get_cancelled_exc_class, run, sleep, sleep_forever,
    sleep_until)
>>>>>>> 1c23ba9f
from ._core._exceptions import (
    BrokenResourceError, BrokenWorkerProcess, BusyResourceError, ClosedResourceError,
    DelimiterNotFound, EndOfStream, ExceptionGroup, IncompleteRead, TypedAttributeLookupError,
    WouldBlock)
from ._core._fileio import AsyncFile, open_file
from ._core._resources import aclose_forcefully
from ._core._signals import open_signal_receiver
from ._core._sockets import (
    connect_tcp, connect_unix, create_connected_udp_socket, create_tcp_listener, create_udp_socket,
    create_unix_listener, getaddrinfo, getnameinfo, wait_socket_readable, wait_socket_writable)
from ._core._streams import create_memory_object_stream
from ._core._subprocesses import open_process, run_process
from ._core._synchronization import (
    CapacityLimiter, CapacityLimiterStatistics, Condition, ConditionStatistics, Event,
    EventStatistics, Lock, LockStatistics, Semaphore, SemaphoreStatistics, create_capacity_limiter,
    create_condition, create_event, create_lock, create_semaphore)
from ._core._tasks import (
    TASK_STATUS_IGNORED, CancelScope, create_task_group, current_effective_deadline, fail_after,
    move_on_after, open_cancel_scope)
from ._core._testing import TaskInfo, get_current_task, get_running_tasks, wait_all_tasks_blocked
from ._core._typedattr import TypedAttributeProvider, TypedAttributeSet, typed_attribute

# Re-exported here, for backwards compatibility
# isort: off
from .to_thread import current_default_worker_thread_limiter, run_sync_in_worker_thread
from .from_thread import (
    create_blocking_portal, run_async_from_thread, run_sync_from_thread, start_blocking_portal)

# Re-export imports so they look like they live directly in this package
for key, value in list(locals().items()):
    if getattr(value, '__module__', '').startswith('anyio.'):
        value.__module__ = __name__

# compatibility stuff
from ._core._compat import DeprecatedAwaitable, DeprecatedAsyncContextManager<|MERGE_RESOLUTION|>--- conflicted
+++ resolved
@@ -1,27 +1,3 @@
-<<<<<<< HEAD
-__all__ = ('maybe_async', 'maybe_async_cm', 'run', 'sleep', 'current_time', 'get_all_backends',
-           'get_cancelled_exc_class', 'BrokenResourceError', 'BrokenWorkerProcess',
-           'BusyResourceError', 'ClosedResourceError', 'DelimiterNotFound', 'EndOfStream',
-           'ExceptionGroup', 'IncompleteRead', 'TypedAttributeLookupError', 'WouldBlock',
-           'AsyncFile', 'open_file', 'aclose_forcefully', 'open_signal_receiver', 'connect_tcp',
-           'connect_unix', 'create_tcp_listener', 'create_unix_listener', 'create_udp_socket',
-           'create_connected_udp_socket', 'getaddrinfo', 'getnameinfo', 'wait_socket_readable',
-           'wait_socket_writable', 'create_memory_object_stream', 'run_process', 'open_process',
-           'create_lock', 'CapacityLimiter', 'CapacityLimiterStatistics', 'Condition',
-           'ConditionStatistics', 'Event', 'EventStatistics', 'Lock', 'LockStatistics',
-           'Semaphore', 'SemaphoreStatistics', 'create_condition', 'create_event',
-           'create_semaphore', 'create_capacity_limiter', 'open_cancel_scope', 'fail_after',
-           'move_on_after', 'current_effective_deadline', 'TASK_STATUS_IGNORED', 'CancelScope',
-           'create_task_group', 'TaskInfo', 'get_current_task', 'get_running_tasks',
-           'wait_all_tasks_blocked', 'run_sync_in_worker_thread', 'run_async_from_thread',
-           'run_sync_from_thread', 'current_default_worker_thread_limiter',
-           'create_blocking_portal', 'start_blocking_portal', 'typed_attribute',
-           'TypedAttributeSet', 'TypedAttributeProvider',
-           'DeprecatedAwaitable', 'DeprecatedAsyncContextManager')
-
-from ._core._compat import maybe_async, maybe_async_cm, DeprecatedAwaitable, DeprecatedAsyncContextManager
-from ._core._eventloop import current_time, get_all_backends, get_cancelled_exc_class, run, sleep
-=======
 __all__ = (
     'maybe_async',
     'maybe_async_cm',
@@ -37,6 +13,8 @@
     'BusyResourceError',
     'ClosedResourceError',
     'DelimiterNotFound',
+    'DeprecatedAsyncContextManager',
+    'DeprecatedAwaitable',
     'EndOfStream',
     'ExceptionGroup',
     'IncompleteRead',
@@ -96,11 +74,10 @@
     'TypedAttributeProvider'
 )
 
-from ._core._compat import maybe_async, maybe_async_cm
+from ._core._compat import maybe_async, maybe_async_cm, DeprecatedAwaitable, DeprecatedAsyncContextManager
 from ._core._eventloop import (
     current_time, get_all_backends, get_cancelled_exc_class, run, sleep, sleep_forever,
     sleep_until)
->>>>>>> 1c23ba9f
 from ._core._exceptions import (
     BrokenResourceError, BrokenWorkerProcess, BusyResourceError, ClosedResourceError,
     DelimiterNotFound, EndOfStream, ExceptionGroup, IncompleteRead, TypedAttributeLookupError,
