--- conflicted
+++ resolved
@@ -13,8 +13,6 @@
     "BusyResourceError",
     "ClosedResourceError",
     "DelimiterNotFound",
-    "DeprecatedAsyncContextManager",
-    "DeprecatedAwaitable",
     "EndOfStream",
     "IncompleteRead",
     "TypedAttributeLookupError",
@@ -67,11 +65,6 @@
 
 from typing import Any
 
-<<<<<<< HEAD
-from ._core._compat import maybe_async, maybe_async_cm
-from ._core._compat import DeprecatedAsyncContextManager, DeprecatedAwaitable
-=======
->>>>>>> 992503e2
 from ._core._eventloop import (
     current_time,
     get_all_backends,
@@ -144,7 +137,4 @@
 value: Any
 for key, value in list(locals().items()):
     if getattr(value, "__module__", "").startswith("anyio."):
-        value.__module__ = __name__
-
-# compatibility stuff
-from ._core._compat import DeprecatedAwaitable, DeprecatedAsyncContextManager+        value.__module__ = __name__