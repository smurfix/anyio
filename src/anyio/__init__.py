--- conflicted
+++ resolved
@@ -503,16 +503,10 @@
 
 
 async def create_udp_socket(
-<<<<<<< HEAD
-    *, interface: Optional[IPAddressType] = None, port: Optional[int] = None,
-    target_host: Optional[IPAddressType] = None, target_port: Optional[int] = None,
-    address_family: Optional[int] = socket.AF_UNSPEC
-=======
     *, family: Union[int, AddressFamily] = AddressFamily.AF_UNSPEC,
     interface: Optional[IPAddressType] = None, port: Optional[int] = None,
     target_host: Optional[IPAddressType] = None, target_port: Optional[int] = None,
     reuse_address: bool = False
->>>>>>> 74e8a332
 ) -> UDPSocket:
     """
     Create a UDP socket.
@@ -535,11 +529,7 @@
         if family is AddressFamily.AF_UNSPEC:
             family = if_family
     else:
-<<<<<<< HEAD
-        interface, family = None, address_family or socket.AF_UNSPEC
-=======
         interface = None
->>>>>>> 74e8a332
 
     if isinstance(target_host, str) and target_port is not None:
         res = await getaddrinfo(target_host, target_port, family=family)
@@ -561,8 +551,6 @@
         sock.setsockopt(socket.SOL_SOCKET, socket.SO_REUSEADDR, 1)
 
     try:
-        sock.setsockopt(socket.SOL_SOCKET, socket.SO_REUSEADDR, 1)
-
         if interface is not None or port is not None:
             await sock.bind((interface or '', port or 0))
 
