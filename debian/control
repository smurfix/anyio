Source: anyio
Maintainer: Matthias Urlichs <matthias@urlichs.de>
Section: python
Priority: optional
Build-Depends: dh-python, python3-setuptools, python3-all, debhelper (>= 9),
  python3-setuptools-scm (>> 3),
  python3-sniffio,
  python3-async-generator,
Standards-Version: 3.9.6

Package: python3-anyio
Architecture: all
Depends: ${misc:Depends}, ${python3:Depends},
<<<<<<< HEAD
  python3-sniffio,
  python3-async-generator,
Recommends: python3-trio,
=======
  python3-sniffio (>= 1.1),
  python3-async-generator || python3 (>> 3.7),
Recommends: python3-trio (>= 0.11),
>>>>>>> 36ab305d
Description: High level compatibility layer for multiple asynchronous eve
 AnyIO is a asynchronous compatibility API that allows applications and libraries written against
 it to run unmodified on asyncio, curio and trio.
 .
 It bridges the following functionality:
 .
 * Task groups
 * Cancellation
 * Threads
 * Signal handling
 * Asynchronous file I/O
 * Synchronization primitives (locks, conditions, events, semaphores, queues)
 * High level networking (TCP, UDP and UNIX sockets)<|MERGE_RESOLUTION|>--- conflicted
+++ resolved
@@ -11,15 +11,9 @@
 Package: python3-anyio
 Architecture: all
 Depends: ${misc:Depends}, ${python3:Depends},
-<<<<<<< HEAD
-  python3-sniffio,
-  python3-async-generator,
-Recommends: python3-trio,
-=======
   python3-sniffio (>= 1.1),
   python3-async-generator || python3 (>> 3.7),
 Recommends: python3-trio (>= 0.11),
->>>>>>> 36ab305d
 Description: High level compatibility layer for multiple asynchronous eve
  AnyIO is a asynchronous compatibility API that allows applications and libraries written against
  it to run unmodified on asyncio, curio and trio.
