--- conflicted
+++ resolved
@@ -2,8 +2,9 @@
 
 import asyncio
 import ssl
+from collections.abc import Generator
 from ssl import SSLContext
-from typing import Any, Generator
+from typing import Any
 
 import pytest
 import trustme
@@ -43,11 +44,7 @@
         pytest.param("trio"),
     ]
 )
-<<<<<<< HEAD
 def anyio_backend(request: SubRequest) -> tuple[str, dict[str, Any]]:
-=======
-def anyio_backend(request: SubRequest) -> Tuple[str, Dict[str, Any]]:
->>>>>>> 195b1cdb
     return request.param
 
 
