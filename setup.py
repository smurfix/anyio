--- conflicted
+++ resolved
@@ -1,14 +1,10 @@
 from setuptools import setup
 
-<<<<<<< HEAD
 import site
 import sys
 site.ENABLE_USER_SITE = "--user" in sys.argv[1:]
 
-setup()
-=======
 setup(
     use_scm_version=True,
     setup_requires=['setuptools_scm']
-)
->>>>>>> 54738821
+)